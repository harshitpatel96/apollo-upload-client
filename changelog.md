# apollo-upload-client changelog

## Next

<<<<<<< HEAD
### Patch

- Improved the documentation about gotchas when inspecting network requests in React Native, via [#193](https://github.com/jaydenseric/apollo-upload-client/pull/193).
=======
### Major

- Updated Node.js support to `^10.17.0 || ^12.0.0 || >= 13.7.0`.
- Updated dependencies, some of which (only dev dependencies) require newer Node.js versions than previously supported.

### Patch

- Added the [`graphql`](https://npm.im/graphql) peer dependency to support a wider range of package managers, via [#196](https://github.com/jaydenseric/apollo-upload-client/pull/196).
- Removed Node.js v13 and added v14 to the versions tested in GitHub Actions.
- Prettier code examples in source JSDoc.
- Improved the type `ReactNativeFileSubstitute` code example.
- Updated EditorConfig.
>>>>>>> ea0f5360

## 13.0.0

### Major

- Updated Node.js support from v8.10+ to v10+.
- Updated dependencies, some of which require Node.js v10+.

### Minor

- Support uploading files from a server environment, fixing [#172](https://github.com/jaydenseric/apollo-upload-client/issues/172) via [#179](https://github.com/jaydenseric/apollo-upload-client/pull/179) and [#184](https://github.com/jaydenseric/apollo-upload-client/pull/184).
  - Added `createUploadLink` options:
    - `isExtractableFile`
    - `FormData`
    - `formDataAppendFile`
  - Added exports for the new `createUploadLink` option defaults:
    - `isExtractableFile`
    - `formDataAppendFile`

### Patch

- Removed the now redundant [`eslint-plugin-import-order-alphabetical`](https://npm.im/eslint-plugin-import-order-alphabetical) dev dependency.
- Added a [`size-limit`](https://npm.im/size-limit) dev dependency.
- Stop using [`husky`](https://npm.im/husky) and [`lint-staged`](https://npm.im/lint-staged).
- Ensure GitHub Actions CI runs for pull requests.
- Use strict mode for scripts.
- Move Babel config from `babel.config.js` to `src/.babelrc.json`.
- Improved the package `prepare:prettier` and `test:prettier` scripts.
- Configured Prettier option `semi` to the default, `true`.
- Removed `package-lock.json` from `.gitignore` and `.prettierignore` as it’s disabled in `.npmrc` anyway.
- Updated external documentation link URLs.
- Replaced “Apollo Engine” with “Apollo Graph Manager” in comments.
- Improved the examples in the readme.

## 12.1.0

### Minor

- Setup [GitHub Sponsors funding](https://github.com/sponsors/jaydenseric):
  - Added `.github/funding.yml` to display a sponsor button in GitHub.
  - Added a `package.json` `funding` field to enable npm CLI funding features.

## 12.0.0

### Major

- Updated Node.js support from v8.5+ to v8.10+, to match what the [`eslint`](https://npm.im/eslint) dev dependency now supports. This is unlikely to be a breaking change for the published package.

### Patch

- Updated dev dependencies.
- Added the [`eslint-plugin-jsdoc`](https://npm.im/eslint-plugin-jsdoc) dev dependency.
- Replaced the [`size-limit`](https://npm.im/size-limit) dev dependency with [`@size-limit/preset-small-lib`](https://npm.im/@size-limit/preset-small-lib).
- Only create a default [`AbortController`](https://developer.mozilla.org/en-US/docs/Web/API/AbortController) instance if `signal` is not already set in fetch options, fixing [#162](https://github.com/jaydenseric/apollo-upload-client/issues/162) via [#169](https://github.com/jaydenseric/apollo-upload-client/pull/169).
- Use GitHub Actions instead of Travis for CI.
- Clarified that Opera Mini isn’t supported in the Browserslist queries and readme “Support” section.
- Documented polyfills to consider in the readme “Support” section.
- Updated examples to use [`@apollo/react-hooks`](https://npm.im/@apollo/react-hooks).

## 11.0.0

### Major

- Updated Node.js support from v6+ to v8.5+.

### Minor

- Support [Apollo Engine client awareness](https://apollographql.com/docs/platform/client-awareness), via [#143](https://github.com/jaydenseric/apollo-upload-client/pull/143).

### Patch

- Updated dependencies.
- Ensure Babel helpers are imported and not inlined, using the [`@babel/runtime`](https://npm.im/@babel/runtime) dependency and [`@babel/plugin-transform-runtime`](https://npm.im/@babel/plugin-transform-runtime) dev dependency.
- Nicer Browserslist syntax for supported Node.js versions.

## 10.0.1

### Patch

- Updated dependencies.
- Reduced the size of the published `package.json` by moving dev tool config to files. This also prevents editor extensions such as Prettier and ESLint from detecting config and attempting to operate when opening package files installed in `node_modules`.
- Simplified the `prepublishOnly` script.
- Add tips for React Native gotchas, via [#135](https://github.com/jaydenseric/apollo-upload-client/pull/135).
- Updated the package description to mention that the upload link is terminating and clarified in the setup instructions that there can only be 1 terminating Apollo Link, via [#147](https://github.com/jaydenseric/apollo-upload-client/pull/147).
- Improve setup instructions for Apollo Boost.

## 10.0.0

### Major

- Updated the [`extract-files`](https://npm.im/extract-files) dependency to v5:
  - The original operation object is no longer modified when it contains files, fixing [#81](https://github.com/jaydenseric/apollo-upload-client/issues/81).
  - If the same file is used in multiple locations of an operation it is only uploaded once.

### Patch

- Updated dependencies.
- Updated package scripts and config for the new [`husky`](https://npm.im/husky) version.
- Updated Node.js and browser support documentation in the readme.
- Use [jsDelivr](https://jsdelivr.com) for the readme logo instead of [RawGit](https://rawgit.com) as they are shutting down.

## 9.1.0

### Minor

- Support more browsers by changing the [Browserslist](https://github.com/browserslist/browserslist) query from [`> 1%`](https://browserl.ist/?q=%3E+1%25) to [`> 0.5%, not dead`](https://browserl.ist/?q=%3E+0.5%25%2C+not+dead).

### Patch

- Updated dev dependencies.
- Fix Babel not reading from the package `browserslist` field due to [a sneaky `@babel/preset-env` breaking change](https://github.com/babel/babel/pull/8509), fixing [#124](https://github.com/jaydenseric/apollo-upload-client/issues/124).

## 9.0.0

### Major

- Made [`apollo-link`](https://npm.im/apollo-link) a dependency, instead of a peer dependency.
- Removed the package `module` entry and the "ESM" build, which was `.js` and not proper native ESM for Node.js via `.mjs` as Apollo dependencies don’t support it.

### Minor

- Updated Babel, removing the [`@babel/runtime`](https://npm.im/@babel/runtime) dependency.
- Package [marked side-effect free](https://webpack.js.org/guides/tree-shaking#mark-the-file-as-side-effect-free) for bundlers and tree-shaking.

### Patch

- Updated dependencies.
- Use the new [`extract-files`](https://npm.im/extract-files) API.
- Use [`jsdoc-md`](https://npm.im/jsdoc-md) to generate readme API docs from source JSDoc, which has been improved.
- Readme examples updated to use the [`react-apollo`](https://npm.im/react-apollo) `Mutation` component instead of the `graphql` decorator.
- Readme examples use CJS instead of ESM as this project does not support native ESM (due to a lack of support in Apollo dependencies) and we shouldn’t assume everyone uses Babel.
- Updated package description.
- Added package tags.
- Added a package `test:size` script, using [`size-limit`](https://npm.im/size-limit) to guarantee < 1 KB CJS bundle sizes.
- Lint `.yml` files.
- Refactored package scripts and removed the [`npm-run-all`](https://npm.im/npm-run-all) dev dependency.
- Removed a temporary workaround for [a fixed Babel CLI bug](https://github.com/babel/babel/issues/8077).
- Ensure the readme Travis build status badge only tracks `master` branch.
- Use [Badgen](https://badgen.net) for the readme npm version badge.

## 8.1.0

- Updated dependencies.
- Use `.prettierignore` to defer `package.json` formatting to npm.
- Renamed `.babelrc.js` to `babel.config.js` and simplified ESLint ignore config.
- Improved linting with [`eslint-config-env`](https://npm.im/eslint-config-env).
- Use the `.mjs` extension for source.
- Added JSDoc comments to source.
- Refactored package scripts:
  - Use `prepare` to support installation via Git (e.g. `npm install jaydenseric/apollo-upload-client`).
  - Remove `rimraf` and `cross-env` dev dependencies. Only \*nix environments will be supported for contributing.
  - Removed `watch` and `fix` scripts.
- Compact package `repository` field.
- Setup Travis CI.
- Readme badge changes to deal with [shields.io](https://shields.io) unreliability:
  - Removed the licence badge. The licence can be found in `package.json` and rarely changes.
  - Removed the Github issues and stars badges. The readme is most viewed on Github anyway.
  - Added the more reliable build status badge provided by Travis and placed it first as it loads the quickest.

## 8.0.0

- Abandon `.mjs` [until Apollo provides native ESM](https://github.com/apollographql/apollo-link/issues/537), fixing [#72](https://github.com/jaydenseric/apollo-upload-client/issues/72).
- New readme logo URL that doesn’t need to be updated every version.

## 7.1.0

- Updated dependencies.
- Stop using named imports from CJS dependencies in ESM, fixing [#72](https://github.com/jaydenseric/apollo-upload-client/issues/72).
- Match an [error handling tweak](https://github.com/apollographql/apollo-link/pull/524/files#diff-f34b7d587510bfca51f1dd1dd03dfc98R130) in the official HTTP links.

## 7.1.0-alpha.2

- Updated dependencies.
- Using new `apollo-link-http-common` API.
- Corrected aborting fetch, fixing [#70](https://github.com/jaydenseric/apollo-upload-client/issues/70).

## 7.1.0-alpha.1

- Updated dependencies.
- Using [`apollo-link-http-common`](https://npm.im/apollo-link-http-common) for commonality with the official HTTP links:
  - Removed `graphql` peer dependency.
  - Aborting `fetch` supported.
  - Fixes [#47](https://github.com/jaydenseric/apollo-upload-client/issues/47) and [#61](https://github.com/jaydenseric/apollo-upload-client/issues/61).
- More robust npm scripts.
- HTTPS `package.json` author URL.

## 7.0.0-alpha.4

- Updated dependencies.
- Added support for [`Blob`](https://developer.mozilla.org/en/docs/Web/API/Blob) types, via [#58](https://github.com/jaydenseric/apollo-upload-client/pull/58).
- Readme updates:
  - Added a [GraphQL multipart request spec server implementation list](https://github.com/jaydenseric/graphql-multipart-request-spec#server) link to the intro.
  - Misc. tweaks.

## 7.0.0-alpha.3

- Updated dependencies.
  - [`extract-files` v3](https://github.com/jaydenseric/extract-files/releases/tag/v3.0.0) replaces files extracted from properties with `null` instead of deleting the property; see [jaydenseric/extract-files#4](https://github.com/jaydenseric/extract-files/issues/4). This improves compliance with the [GraphQL multipart request spec](https://github.com/jaydenseric/graphql-multipart-request-spec). It’s not a breaking change for `apollo-upload-server`, but it might be for other implementations.

## 7.0.0-alpha.2

- Updated dependencies.
- Updated peer dependencies to support `graphql@0.12`.
- Added a clean step to builds.
- Smarter Babel config with `.babelrc.js`.
- Modular project structure that works better for native ESM.
- Target Node.js v6.10+ for transpilation and polyfills via `package.json` `engines`, matching the version supported by [`apollo-upload-server`](https://github.com/jaydenseric/apollo-upload-server).
- Support [browsers with >1% global usage](http://browserl.ist/?q=%3E1%25) (was >2%).
- Updated the readme support section.

## 7.0.0-alpha.1

- Conform to the [GraphQL multipart request spec v2.0.0-alpha.2](https://github.com/jaydenseric/graphql-multipart-request-spec/releases/tag/v2.0.0-alpha.2).
- Don’t set empty request `operationName` or `variables`.

## 6.0.3

- Response is set on the context, via [#40](https://github.com/jaydenseric/apollo-upload-client/pull/40).
- Configured `lint-staged` for `.mjs`.

## 6.0.2

- Fix broken exports. See [babel/babel#6805](https://github.com/babel/babel/issues/6805).

## 6.0.1

- Updated dependencies. Fixes broken `core-js` imports due to `@babel/polyfill@7.0.0-beta.32`.
- Configured prettier to no longer hard wrap markdown prose.
- Fixed an Apollo link in the readme.
- Misc. readme and changelog typo fixes.
- Externally host the readme logo again to fix display in npm. See [npm/www#272](https://github.com/npm/www/issues/272).

## 6.0.0

- Updated `prettier`.
- No longer publish the `src` directory.
- Readme API documentation fixes:
  - Corrected React Native example code import, via [#39](https://github.com/jaydenseric/apollo-upload-client/pull/39).
  - Updated `createUploadLink` options.

## 6.0.0-beta.3

- Corrected network error handling, fixing [#38](https://github.com/jaydenseric/apollo-upload-client/issues/38).

## 6.0.0-beta.2

- Match the `apollo-link-http` API and support setting `credentials` and `headers` directly on the link and via context, fixing [#36](https://github.com/jaydenseric/apollo-upload-client/issues/36).
- Fixed [a bug](https://github.com/jaydenseric/apollo-upload-client/pull/37#issuecomment-343005839) that can cause the wrong `content-type: application/json` header to be used when uploading.
- Updated changelog Apollo documentation links.
- changelog is now prettier.

## 6.0.0-beta.1

- Updated dependencies.
- Apollo Client v2 compatibility:
  - Export a terminating Apollo Link instead of custom network interfaces.
  - New `apollo-link` and `graphql` peer dependencies.
- Rejigged package scripts.
- Updated Prettier and ESLint config.
- Lint errors when attempting to commit partially staged files no longer commits the whole file.
- Using Babel v7 directly instead of Rollup.
- Using `babel-preset-env` to handle polyfills so only required ones are included for our level of browser support.
- Using `prettier` to format distribution code as well as source code.
- No more source maps, as Prettier does not support them.
- Renamed `dist` directory to `lib`.
- Module files now have `.mjs` extension.
- Removed `babel-eslint` as the vanilla parser works fine.
- Readme improvements:
  - Relative logo path.
  - Added links to badges.
  - Simplified code examples.
  - Mark relevant example code blocks as JSX instead of JS.
  - Removed the inspiration links; they are less relevant to the evolved codebase.

## 5.1.1

- Updated dependencies.
- Readme fixes:
  - Fixed usage example code for `ReactNativeFile.list`.
  - Fixed capitalization of ‘npm’.

## 5.1.0

- Updated dependencies.
- Readme tweaks including a new licence badge.
- Fixed Rollup build warnings.
- Fixed an npm v5 warning by using `prepublishOnly` instead of `prepublish`.
- Refactored network interfaces; moved file extraction logic and `ReactNativeFile` to a separate [`extract-files`](https://npm.im/extract-files) package.

## 5.0.0

- Removed `package-lock.json`. Lockfiles are [not recommended](https://github.com/sindresorhus/ama/issues/479#issuecomment-310661514) for packages.
- Readme tweaks and fixes:
  - Renamed the `File` input type `Upload` for clarity.
  - Wording and formatting improvements.

## 5.0.0-alpha.1

- Updated dependencies.
- Simplified React Native setup by moving Babel config out of `package.json`, fixing [#19](https://github.com/jaydenseric/apollo-upload-client/issues/19) via [#23](https://github.com/jaydenseric/apollo-upload-client/pull/23).
- Export a new `ReactNativeFile` class to more reliably identify files for upload in React Native, via [#17](https://github.com/jaydenseric/apollo-upload-client/pull/17).
- Renamed several exports for consistency with `apollo-client`, via [#18](https://github.com/jaydenseric/apollo-upload-client/pull/18).
  - `HTTPUploadNetworkInterface` renamed `UploadHTTPFetchNetworkInterface`.
  - `HTTPUploadBatchNetworkInterface` renamed `UploadHTTPBatchedNetworkInterface`.
  - `createBatchNetworkInterface` renamed `createBatchingNetworkInterface`.

## 4.1.1

- Updated dependencies.
- Compatibility changes for `apollo-client@1.5.0`:
  - Prevent a query batching error caused by an API change, fixing [#20](https://github.com/jaydenseric/apollo-upload-client/issues/20).
  - Support the new [`batchMax`](https://github.com/apollographql/core-docs/pull/302/files) option in `createBatchNetworkInterface`.

## 4.1.0

- Documented React Native.

## 4.1.0-alpha.2

- Fixed error when `File` and `FileList` are undefined globals in React Native, see [comment](https://github.com/jaydenseric/apollo-upload-client/issues/10#issuecomment-310336487).

## 4.1.0-alpha.1

- Support React Native, fixing [#10](https://github.com/jaydenseric/apollo-upload-client/issues/10).

## 4.0.7

- Prevent error caused by `null` values in query/mutation variables, fixing [#15](https://github.com/jaydenseric/apollo-upload-client/issues/15).

## 4.0.6

- Corrected `package-lock.json`.
- Source comment typo fix.

## 4.0.5

- Removed 2 dependencies by refactoring `extractRequestFiles` with bespoke recursion logic, shaving several KB off the bundle size and fixing [#13](https://github.com/jaydenseric/apollo-upload-client/issues/13).

## 4.0.4

- Updated dependencies.
- Added a changelog.
- Dropped Yarn in favor of npm@5. Removed `yarn.lock` and updated install instructions.
- New ESLint config. Dropped [Standard Style](https://standardjs.com) and began using [Prettier](https://github.com/prettier/eslint-plugin-prettier).
- Using [lint-staged](https://github.com/okonet/lint-staged) to ensure contributors don't commit lint errors.
- Removed `build:watch` script. Use `npm run build -- --watch` directly.

## 4.0.3

- Updated dependencies.
- Fixed fetch options not applying correctly, see [#9](https://github.com/jaydenseric/apollo-upload-client/pull/9).

## 4.0.2

- Updated readme examples:
  - Removed `PropTypes`. React no longer exports them and they are a distraction anyway.
  - Importing `gql` from `react-apollo`.
  - No longer using decorator syntax.
  - Using functional components in place of classes.

## 4.0.1

- Updated dependencies.
- No longer errors when network interface `opts` are not configured, fixing [#8](https://github.com/jaydenseric/apollo-upload-client/issues/8).
- Fixed the batch network interface always thinking there are files to upload, preventing the use of the fallback vanilla Apollo transport method when there are none.
- Simplified Babel config.

## 4.0.0

- Corrected the API for configuring fetch options, fixing [#6](https://github.com/jaydenseric/apollo-upload-client/issues/6) ([#7](https://github.com/jaydenseric/apollo-upload-client/pull/7)).

## 3.0.3

- The `extractRequestFiles` helper no longer converts the query AST to string as a side-effect, fixing [#5](https://github.com/jaydenseric/apollo-upload-client/issues/5).

## 3.0.2

- Updated dependencies.
- Fall back to regular network interface fetch methods if SSR or no files to upload, fixing [#3](https://github.com/jaydenseric/apollo-upload-client/issues/3).

## 3.0.1

- Better transpilation with `babel-runtime`. This should improve IE 11 support.

## 3.0.0

- Support `apollo-upload-server` v2 and [query batching](https://apollographql.com/docs/apollo-server/requests#batching).
- Removed the seemingly redundant `Accept` header from requests.
- Clearer package description.

## 2.0.2

- Updated dependencies.
- Internal refactor for a cleaner ES6 class extension and method override.

## 2.0.1

- Removed two unversioned files prematurely published to npm.

## 2.0.0

- Updated dependencies.
- New API:
  - Now exporting the custom network interface, which has been renamed `HTTPUploadNetworkInterface`. This enables it to be extended externally.
  - In preparation for adding another batched network interface, `createNetworkInterface` is now a named and not default export.
- Fixed the `uri` argument for `createNetworkInterface` ending up in the request options.
- Internally simplified `apollo-client` imports.
- Simpler linting setup.

## 1.0.2

- Fixed broken Github deep links in the readme.
- Readme rewording.
- Simplified package.json description.

## 1.0.1

- Added missing metadata to `package.json`.

## 1.0.0

- Initial release.<|MERGE_RESOLUTION|>--- conflicted
+++ resolved
@@ -2,11 +2,6 @@
 
 ## Next
 
-<<<<<<< HEAD
-### Patch
-
-- Improved the documentation about gotchas when inspecting network requests in React Native, via [#193](https://github.com/jaydenseric/apollo-upload-client/pull/193).
-=======
 ### Major
 
 - Updated Node.js support to `^10.17.0 || ^12.0.0 || >= 13.7.0`.
@@ -19,7 +14,7 @@
 - Prettier code examples in source JSDoc.
 - Improved the type `ReactNativeFileSubstitute` code example.
 - Updated EditorConfig.
->>>>>>> ea0f5360
+- Improved the documentation about gotchas when inspecting network requests in React Native, via [#193](https://github.com/jaydenseric/apollo-upload-client/pull/193).
 
 ## 13.0.0
 
