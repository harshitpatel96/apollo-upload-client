{
  "name": "apollo-upload-client",
  "version": "14.1.3",
  "description": "A terminating Apollo Link for Apollo Client that allows FileList, File, Blob or ReactNativeFile instances within query or mutation variables and sends GraphQL multipart requests.",
  "license": "MIT",
  "author": {
    "name": "Jayden Seric",
    "email": "me@jaydenseric.com",
    "url": "https://jaydenseric.com"
  },
  "repository": "github:jaydenseric/apollo-upload-client",
  "homepage": "https://github.com/jaydenseric/apollo-upload-client#readme",
  "bugs": "https://github.com/jaydenseric/apollo-upload-client/issues",
  "funding": "https://github.com/sponsors/jaydenseric",
  "keywords": [
    "graphql",
    "multipart",
    "request",
    "file",
    "upload",
    "apollo",
    "client",
    "link",
    "react",
    "native",
    "esm",
    "mjs"
  ],
  "files": [
    "public"
  ],
  "sideEffects": false,
  "main": "./public/index.js",
  "exports": {
    ".": {
      "import": "./public/index.mjs",
      "require": "./public/index.js"
    },
    "./public/*": "./public/*",
    "./package": "./package.json",
    "./package.json": "./package.json"
  },
  "engines": {
    "node": "^12.20 || >= 14.13"
  },
  "browserslist": "Node 12.20 - 13 and Node < 13, Node >= 14.13, > 0.5%, not OperaMini all, not IE > 0, not dead",
  "peerDependencies": {
    "@apollo/client": "^3",
    "graphql": "14 - 15"
  },
  "dependencies": {
<<<<<<< HEAD
    "@babel/runtime": "^7.12.5",
    "extract-files": "^9.0.0"
  },
  "devDependencies": {
    "@apollo/client": "^3.2.5",
    "@babel/cli": "^7.12.1",
    "@babel/core": "^7.12.3",
    "@babel/plugin-transform-runtime": "^7.12.1",
    "@babel/preset-env": "^7.12.1",
    "@size-limit/preset-small-lib": "^4.7.0",
=======
    "@apollo/client": "^3.3.16",
    "extract-files": "^10.0.0"
  },
  "devDependencies": {
>>>>>>> 81dc6dd2
    "abort-controller": "^3.0.0",
    "coverage-node": "^5.0.1",
    "esbuild": "^0.11.20",
    "eslint": "^7.26.0",
    "eslint-config-env": "^19.0.2",
    "eslint-config-prettier": "^8.3.0",
    "eslint-plugin-compat": "^3.9.0",
    "eslint-plugin-import": "^2.22.1",
    "eslint-plugin-jsdoc": "^33.3.0",
    "eslint-plugin-node": "^11.1.0",
    "eslint-plugin-prettier": "^3.4.0",
    "fetch-blob": "^2.1.2",
    "formdata-node": "^3.3.1",
    "graphql": "^15.1.0",
    "gzip-size": "^6.0.0",
    "jsdoc-md": "^10.1.0",
    "node-fetch": "^3.0.0-beta.9",
    "prettier": "^2.3.0",
    "revertable-globals": "^2.0.0",
    "test-director": "^6.0.0"
  },
  "scripts": {
    "jsdoc": "jsdoc-md",
    "test": "npm run test:eslint && npm run test:prettier && npm run test:jsdoc && npm run test:api",
    "test:eslint": "eslint --ext mjs,js .",
    "test:prettier": "prettier -c .",
    "test:jsdoc": "jsdoc-md -c",
    "test:api": "coverage-node test/index.mjs",
    "prepublishOnly": "npm test"
  }
}<|MERGE_RESOLUTION|>--- conflicted
+++ resolved
@@ -49,23 +49,10 @@
     "graphql": "14 - 15"
   },
   "dependencies": {
-<<<<<<< HEAD
-    "@babel/runtime": "^7.12.5",
-    "extract-files": "^9.0.0"
-  },
-  "devDependencies": {
-    "@apollo/client": "^3.2.5",
-    "@babel/cli": "^7.12.1",
-    "@babel/core": "^7.12.3",
-    "@babel/plugin-transform-runtime": "^7.12.1",
-    "@babel/preset-env": "^7.12.1",
-    "@size-limit/preset-small-lib": "^4.7.0",
-=======
-    "@apollo/client": "^3.3.16",
     "extract-files": "^10.0.0"
   },
   "devDependencies": {
->>>>>>> 81dc6dd2
+    "@apollo/client": "^3.3.16",
     "abort-controller": "^3.0.0",
     "coverage-node": "^5.0.1",
     "esbuild": "^0.11.20",
