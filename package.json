{
  "name": "apollo-upload-client",
  "version": "13.0.0",
  "description": "A terminating Apollo Link for Apollo Client that allows FileList, File, Blob or ReactNativeFile instances within query or mutation variables and sends GraphQL multipart requests.",
  "license": "MIT",
  "author": {
    "name": "Jayden Seric",
    "email": "me@jaydenseric.com",
    "url": "https://jaydenseric.com"
  },
  "repository": "github:jaydenseric/apollo-upload-client",
  "homepage": "https://github.com/jaydenseric/apollo-upload-client#readme",
  "bugs": "https://github.com/jaydenseric/apollo-upload-client/issues",
  "funding": "https://github.com/sponsors/jaydenseric",
  "keywords": [
    "graphql",
    "multipart",
    "request",
    "file",
    "upload",
    "apollo",
    "client",
    "link",
    "react",
    "native"
  ],
  "files": [
    "lib"
  ],
  "main": "lib",
  "sideEffects": false,
  "engines": {
    "node": ">=10"
  },
<<<<<<< HEAD
  "browserslist": "Node >= 8.10, > 0.5%, not OperaMini all, not dead",
  "peerDependencies": {
    "@apollo/client": "^3.0.0"
  },
  "dependencies": {
    "@babel/runtime": "^7.5.4",
    "extract-files": "^5.0.1"
  },
  "devDependencies": {
    "@apollo/client": "^3.0.0-beta.31",
    "@babel/cli": "^7.5.0",
    "@babel/core": "^7.5.4",
    "@babel/plugin-transform-runtime": "^7.5.0",
    "@babel/preset-env": "^7.5.4",
    "@size-limit/preset-small-lib": "^2.2.1",
    "babel-eslint": "^10.0.2",
    "eslint": "^6.0.1",
    "eslint-config-env": "^11.0.1",
    "eslint-config-prettier": "^6.0.0",
    "eslint-plugin-import": "^2.18.0",
    "eslint-plugin-import-order-alphabetical": "^1.0.0",
    "eslint-plugin-jsdoc": "^18.1.5",
    "eslint-plugin-node": "^10.0.0",
    "eslint-plugin-prettier": "^3.1.0",
    "husky": "^3.0.0",
    "jsdoc-md": "^4.0.1",
    "lint-staged": "^9.1.0",
    "prettier": "^1.18.2"
=======
  "browserslist": "Node >= 10, > 0.5%, not OperaMini all, not dead",
  "dependencies": {
    "@babel/runtime": "^7.9.2",
    "apollo-link": "^1.2.12",
    "apollo-link-http-common": "^0.2.14",
    "extract-files": "^8.0.0"
  },
  "devDependencies": {
    "@babel/cli": "^7.8.4",
    "@babel/core": "^7.9.0",
    "@babel/plugin-transform-runtime": "^7.9.0",
    "@babel/preset-env": "^7.9.0",
    "@size-limit/preset-small-lib": "^4.4.2",
    "babel-eslint": "^10.1.0",
    "eslint": "^6.8.0",
    "eslint-config-env": "^13.0.4",
    "eslint-config-prettier": "^6.10.1",
    "eslint-plugin-import": "^2.20.2",
    "eslint-plugin-jsdoc": "^22.1.0",
    "eslint-plugin-node": "^11.1.0",
    "eslint-plugin-prettier": "^3.1.2",
    "graphql": "^14.6.0",
    "jsdoc-md": "^5.0.1",
    "prettier": "^2.0.2",
    "size-limit": "^4.4.2"
>>>>>>> 4546c83b
  },
  "scripts": {
    "prepare": "npm run prepare:clean && npm run prepare:js && npm run prepare:jsdoc && npm run prepare:prettier",
    "prepare:clean": "rm -rf lib",
    "prepare:js": "babel src -d lib",
    "prepare:jsdoc": "jsdoc-md",
    "prepare:prettier": "prettier --write lib readme.md",
    "test": "npm run test:eslint && npm run test:prettier && npm run test:size",
    "test:eslint": "eslint .",
    "test:prettier": "prettier -c .",
    "test:size": "size-limit",
    "prepublishOnly": "npm test"
  }
}<|MERGE_RESOLUTION|>--- conflicted
+++ resolved
@@ -32,43 +32,14 @@
   "engines": {
     "node": ">=10"
   },
-<<<<<<< HEAD
-  "browserslist": "Node >= 8.10, > 0.5%, not OperaMini all, not dead",
-  "peerDependencies": {
-    "@apollo/client": "^3.0.0"
-  },
-  "dependencies": {
-    "@babel/runtime": "^7.5.4",
-    "extract-files": "^5.0.1"
-  },
-  "devDependencies": {
-    "@apollo/client": "^3.0.0-beta.31",
-    "@babel/cli": "^7.5.0",
-    "@babel/core": "^7.5.4",
-    "@babel/plugin-transform-runtime": "^7.5.0",
-    "@babel/preset-env": "^7.5.4",
-    "@size-limit/preset-small-lib": "^2.2.1",
-    "babel-eslint": "^10.0.2",
-    "eslint": "^6.0.1",
-    "eslint-config-env": "^11.0.1",
-    "eslint-config-prettier": "^6.0.0",
-    "eslint-plugin-import": "^2.18.0",
-    "eslint-plugin-import-order-alphabetical": "^1.0.0",
-    "eslint-plugin-jsdoc": "^18.1.5",
-    "eslint-plugin-node": "^10.0.0",
-    "eslint-plugin-prettier": "^3.1.0",
-    "husky": "^3.0.0",
-    "jsdoc-md": "^4.0.1",
-    "lint-staged": "^9.1.0",
-    "prettier": "^1.18.2"
-=======
   "browserslist": "Node >= 10, > 0.5%, not OperaMini all, not dead",
   "dependencies": {
     "@babel/runtime": "^7.9.2",
-    "apollo-link": "^1.2.12",
-    "apollo-link-http-common": "^0.2.14",
     "extract-files": "^8.0.0"
   },
+  "peerDependencies: {
+    "@apollo/client": "^3.0.0-beta.31"
+  }
   "devDependencies": {
     "@babel/cli": "^7.8.4",
     "@babel/core": "^7.9.0",
@@ -87,7 +58,6 @@
     "jsdoc-md": "^5.0.1",
     "prettier": "^2.0.2",
     "size-limit": "^4.4.2"
->>>>>>> 4546c83b
   },
   "scripts": {
     "prepare": "npm run prepare:clean && npm run prepare:js && npm run prepare:jsdoc && npm run prepare:prettier",
